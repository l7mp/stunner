--- conflicted
+++ resolved
@@ -138,13 +138,8 @@
 STUNner in an environment variable for later use.
 
 ```console
-<<<<<<< HEAD
-until [ -n "$(kubectl get svc stunner-gateway-udp-gateway-svc -n stunner -o jsonpath='{.status.loadBalancer.ingress[0].ip}')" ]; do sleep 1; done
-export STUNNERIP=$(kubectl get service stunner-gateway-udp-gateway-svc -n stunner -o jsonpath='{.status.loadBalancer.ingress[0].ip}')
-=======
 until [ -n "$(kubectl get svc udp-gateway -n stunner -o jsonpath='{.status.loadBalancer.ingress[0].ip}')" ]; do sleep 1; done
-STUNNERIP=$(kubectl get service udp-gateway -n stunner -o jsonpath='{.status.loadBalancer.ingress[0].ip}')
->>>>>>> 8c682004
+export STUNNERIP=$(kubectl get service udp-gateway -n stunner -o jsonpath='{.status.loadBalancer.ingress[0].ip}')
 ```
 
 ### LiveKit
